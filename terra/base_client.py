#  Copyright 2022 Terra Enabling Developers Limited
#
#  Licensed under the Apache License, Version 2.0 (the "License");
#  you may not use this file except in compliance with the License.
#  You may obtain a copy of the License at
#
#      http://www.apache.org/licenses/LICENSE-2.0
#
#  Unless required by applicable law or agreed to in writing, software
#  distributed under the License is distributed on an "AS IS" BASIS,
#  WITHOUT WARRANTIES OR CONDITIONS OF ANY KIND, either express or implied.
#  See the License for the specific language governing permissions and
#  limitations under the License.
from __future__ import annotations

__all__ = ["Terra"]

import datetime
import hashlib
import hmac
import json
import typing

import requests

from terra import constants
from terra import utils
from terra.api import api_responses
from terra.models import user as user_

if typing.TYPE_CHECKING:
    import flask


class Terra:
    """
    constructor of the Terra class

    Args:
        api_key (:obj:`str`)
        dev_id (:obj:`str`)
    """

    def __init__(self, api_key: str, dev_id: str, secret: str) -> None:
        self.api_key = api_key
        self.dev_id = dev_id
        self.secret = secret

    @property
    def _auth_headers(self) -> typing.Dict[str, str]:
        """
        Internal method used to fill in authentication headers for all requests to the API

        Returns:
            :obj:`dict`: Dictionary of required auth headers

        """
        return {"x-api-key": self.api_key, "dev-id": self.dev_id}

    def from_user_id(self, user_id: str) -> user_.User:
        """
        Creates a User instance out of a UUID corresponding to a registered User on the API

        Args:
            user_id (:obj:`str`): UUID corresponding to a user currently authenticated on the API

        Returns:
            :obj:`User`: Created User instance

        """

        return user_.User(user_id=user_id, client=self)

    def _get_arbitrary_data(self, user: user_.User, dtype: str, **kwargs: typing.Any) -> api_responses.TerraApiResponse:
        """
        Internal method used to retrieve data for a given User

        Args:
            user (:obj:`models.user.User`):
            dtype (:obj:`str`): datatype to be fetched
            **kwargs: optional additional parameters for the request

        Returns:
            :obj:`models.api_responses.TerraApiResponse`: API response object containing DataReturned parsed
                response object if no error has occured

        """
        params = {"user_id": user.user_id}
        params = utils.update_if_not_none(params, kwargs)
        data_resp = requests.get(
            f"{constants.BASE_URL}/{dtype}",
            params=params,
            headers=self._auth_headers,
        )

        return api_responses.TerraApiResponse(data_resp, user=user, dtype=dtype)

    def get_activity_for_user(
        self,
        user: user_.User,
        start_date: datetime.datetime,
        end_date: typing.Optional[datetime.datetime] = None,
        to_webhook: bool = True,
    ) -> api_responses.TerraApiResponse:
        """
        Retrieves workouts/activity data for a given User object. By default, data will be asynchronously sent to registered
        webhook URL.

        Args:
            user (:obj:`models.user.User`): User for whom to fetch data
            start_date (:obj:`datetime.datetime`): Datetime object for which to fetch data
            end_date:obj (:`datetime.datetime`): Optional end_date for which to fetch data - if not set, will
                default to start_date + 24h according to current API specifications
            to_webhook (:obj:`bool`): Whether to send data to registered webhook URL or return as a response body

        Returns:
            :obj:`models.api_responses.TerraApiResponse`: API response object containing DataReturned parsed
                response object if no error has occured

        """
        return user.get_activity(
            start_date=start_date,
            end_date=end_date if end_date is not None else None,
            to_webhook=to_webhook,
        )

    def get_body_for_user(
        self,
        user: user_.User,
        start_date: datetime.datetime,
        end_date: typing.Optional[datetime.datetime] = None,
        to_webhook: bool = True,
    ) -> api_responses.TerraApiResponse:
        """
        Retrieves body metrics data for a given User object. By default, data will be asynchronously sent to registered
        webhook URL.

        Args:
            user (:obj:`models.user.User`): User for whom to fetch data
            start_date (:obj:`datetime.datetime`): Datetime object for which to fetch data
            end_date:obj (:`datetime.datetime`): Optional end_date for which to fetch data - if not set, will
                default to start_date + 24h according to current API specifications
            to_webhook (:obj:`bool`): Whether to send data to registered webhook URL or return as a response body

        Returns:
            :obj:`models.api_responses.TerraApiResponse`: API response object containing DataReturned parsed
                response object if no error has occured

        """
        return user.get_body(
            start_date=start_date,
            end_date=end_date if end_date is not None else None,
            to_webhook=to_webhook,
        )

    def get_daily_for_user(
        self,
        user: user_.User,
        start_date: datetime.datetime,
        end_date: typing.Optional[datetime.datetime] = None,
        to_webhook: bool = True,
    ) -> api_responses.TerraApiResponse:
        """
        Retrieves daily summary data for a given User object. By default, data will be asynchronously sent to registered
        webhook URL.

        Args:
            user (:obj:`models.user.User`): User for whom to fetch data
            start_date (:obj:`datetime.datetime`): Datetime object for which to fetch data
            end_date:obj (:`datetime.datetime`): Optional end_date for which to fetch data - if not set, will
                default to start_date + 24h according to current API specifications
            to_webhook (:obj:`bool`): Whether to send data to registered webhook URL or return as a response body

        Returns:
            :obj:`models.api_responses.TerraApiResponse`: API response object containing DataReturned parsed
                response object if no error has occured

        """
        return user.get_daily(
            start_date=start_date,
            end_date=end_date if end_date is not None else None,
            to_webhook=to_webhook,
        )

    def get_sleep_for_user(
        self,
        user: user_.User,
        start_date: datetime.datetime,
        end_date: typing.Optional[datetime.datetime] = None,
        to_webhook: bool = True,
    ) -> api_responses.TerraApiResponse:
        """
        Retrieves sleep data for a given User object. By default, data will be asynchronously sent to registered
        webhook URL.

        Args:
            user (:obj:`models.user.User`): User for whom to fetch data
            start_date (:obj:`datetime.datetime`): Datetime object for which to fetch data
            end_date:obj (:`datetime.datetime`): Optional end_date for which to fetch data - if not set, will
                default to start_date + 24h according to current API specifications
            to_webhook (:obj:`bool`): Whether to send data to registered webhook URL or return as a response body

        Returns:
            :obj:`models.api_responses.TerraApiResponse`: API response object containing DataReturned parsed
                response object if no error has occured

        """
        return user.get_sleep(
            start_date=start_date,
            end_date=end_date if end_date is not None else None,
            to_webhook=to_webhook,
        )

    def get_athlete_for_user(
        self,
        user: user_.User,
        to_webhook: bool = True,
    ) -> api_responses.TerraApiResponse:
        """
        Retrieves profile info/athlete data for a given User object. By default, data will be asynchronously sent to
        registered webhook URL.

        Args:
            user (:obj:`models.user.User`): User for whom to fetch data
            to_webhook (:obj:`bool`): Whether to send data to registered webhook URL or return as a response body

        Returns:
            :obj:`models.api_responses.TerraApiResponse`: API response object containing DataReturned parsed
                response object if no error has occured

        """
        return self._get_arbitrary_data(user, "athlete", to_webhook=to_webhook)

    def get_menstruation_for_user(
        self,
        user: user_.User,
        start_date: datetime.datetime,
        end_date: typing.Optional[datetime.datetime] = None,
        to_webhook: bool = True,
    ) -> api_responses.TerraApiResponse:
        """
        Retrieves daily summary data for a given User object. By default, data will be asynchronously sent to registered
        webhook URL.

        Args:
            user (:obj:`models.user.User`): User for whom to fetch data
            start_date (:obj:`datetime.datetime`): Datetime object for which to fetch data
            end_date:obj (:`datetime.datetime`): Optional end_date for which to fetch data - if not set,
                will default to start_date + 24h according to current API specifications
            to_webhook (:obj:`bool`): Whether to send data to registered webhook URL or return as a response body

        Returns:
            :obj:`models.api_responses.TerraApiResponse`: API response object containing DataReturned parsed
                response object if no error has occured

        """

        return user.get_menstruation(
            start_date=start_date,
            end_date=end_date if end_date is not None else None,
            to_webhook=to_webhook,
        )

    def get_nutrition_for_user(
        self,
        user: user_.User,
        start_date: datetime.datetime,
        end_date: typing.Optional[datetime.datetime] = None,
        to_webhook: bool = True,
    ) -> api_responses.TerraApiResponse:
        """
        Retrieves daily summary data for a given User object. By default, data will be asynchronously sent to registered
        webhook URL.

        Args:
            user (:obj:`models.user.User`): User for whom to fetch data
            start_date (:obj:`datetime.datetime`): Datetime object for which to fetch data
            end_date:obj (:`datetime.datetime`): Optional end_date for which to fetch data - if not set, will
                default to start_date + 24h according to current API specifications
            to_webhook (:obj:`bool`): Whether to send data to registered webhook URL or return as a response body

        Returns:
            :obj:`models.api_responses.TerraApiResponse`: API response object containing DataReturned parsed
                response object if no error has occured

        """

        return user.get_nutrition(
            start_date=start_date,
            end_date=end_date if end_date is not None else None,
            to_webhook=to_webhook,
        )

    def generate_widget_session(
        self,
        providers: typing.List[str],
        auth_success_redirect_url: typing.Optional[str] = None,
        auth_failure_redirect_url: typing.Optional[str] = None,
        language: typing.Optional[str] = None,
        reference_id: typing.Optional[str] = None,
        **kwargs: typing.Any,
    ) -> api_responses.TerraApiResponse:
        """
        Generates a widget session used to allow an end user to authenticate through the API. Users should be
        redirected to the given URL in order to complete authentication

        Args:
            providers (List[:obj:`str`]): Providers to display on widget wearable selection screen
            auth_success_redirect_url (Optional[:obj:`str`]): URL to redirect to upon successful authentication
            auth_failure_redirect_url (Optional[:obj:`str`]): URL to redirect to upon unsuccessful authentication
            language (Optional[:obj:`str`]): Language to display widget in
            reference_id (Optional[:obj:`str`]): ID of a user in your app, which will be returned at the end of a successful auth
            **kwargs: Optional additional arguments to be passed in to the body of the request

        Returns:
            :obj:`models.api_responses.TerraApiResponse`: API response object containing WidgetSession parsed response object if no error has occured
        """
        maybe_body_payload = {
            "providers": providers,
            "auth_success_redirect_url": auth_success_redirect_url,
            "auth_failure_redirect_url": auth_failure_redirect_url,
            "language": language,
            "reference_id": reference_id,
        }
        body_payload = utils.update_if_not_none({}, maybe_body_payload)
        body_payload.update(kwargs)

        widget_resp = requests.post(
            f"{constants.BASE_URL}/auth/generateWidgetSession",
            headers=self._auth_headers,
            json=body_payload,
        )
        return api_responses.TerraApiResponse(widget_resp, dtype="widget_session")

    def generate_authentication_url(
        self,
        resource: str,
        auth_success_redirect_url: typing.Optional[str] = None,
        auth_failure_redirect_url: typing.Optional[str] = None,
        reference_id: typing.Optional[str] = None,
        **kwargs: typing.Any,
    ) -> api_responses.TerraApiResponse:
        """
        Generates an authentication URL to allow an end user to authenticate through the API. Users should be
        redirected to the given URL in order to complete authentication. User ID will be provided in the response
        for convenience (note that at this stage, said user will have yet to complete the auth flow)

        Args:
            resource (:obj:`str`): Provider to authenticate user with
            auth_success_redirect_url (Optional[:obj:`str`]): URL to redirect to upon successful authentication
            auth_failure_redirect_url (Optional[:obj:`str`]): URL to redirect to upon unsuccessful authentication
            reference_id (Optional[:obj:`str`]): ID of a user in your app, which will be returned at the
                end of a successful auth
            **kwargs: Optional additional arguments to be passed in to the body of the request

        Returns:
            :obj:`models.api_responses.TerraApiResponse`: API response object containing UserAuthUrl parsed
                response object if no error has occured

        """

        body_payload = {
            "resource": resource,
            "auth_success_redirect_url": auth_success_redirect_url,
            "auth_failure_redirect_url": auth_failure_redirect_url,
            "reference_id": reference_id,
        }
        body_payload.update(kwargs)

        auth_resp = requests.post(
            f"{constants.BASE_URL}/auth/generateWidgetSession",
            headers=self._auth_headers,
            json=body_payload,
        )
        return api_responses.TerraApiResponse(auth_resp, dtype="auth_url")

    def get_user_info(self, user: user_.User) -> api_responses.TerraApiResponse:
        """
        Retrieve information on a given User, including is_authenticated status, indicating if the user has
        successfully completed auth flow, or has yet to do so
        Note: Also updates information on user object passed as an argument

        Args:
            user (:obj:`models.user.User`): User to retrieve information for

        Returns:
            :obj:`models.api_responses.TerraApiResponse`: API response object containing UserInfo parsed
                response object if no error has occured
        """
        user_resp = requests.get(
            f"{constants.BASE_URL}/userInfo",
            params={"user_id": user.user_id},
            headers=self._auth_headers,
        )
        return api_responses.TerraApiResponse(user_resp, dtype="user_info")

    def deauthenticate_user(self, user: user_.User) -> api_responses.TerraApiResponse:
        """
        Deauthenticates the given User from the Api. If successful, this will trigger a `deauth`
        webhook event.

        Args:
            user (:obj:`models.user.User`): User to Deauthenticate from the API

        Returns:
            :obj:`models.api_responses.TerraApiResponse`: API response object containing UserDeauthResp parsed response object if no error has occured
        """
        deauth_resp = requests.delete(
            f"{constants.BASE_URL}/auth/deauthenticateUser",
            params={"user_id": user.user_id},
            headers=self._auth_headers,
        )
        deauth_resp.raise_for_status()
        return api_responses.TerraApiResponse(deauth_resp, dtype="user_deauth")

    def list_users(self) -> api_responses.TerraApiResponse:
        """
        Lists all users registered under Client's credentials on the API

        Returns:
            :obj:`models.api_responses.TerraApiResponse`: API response object containing SubscribedUsers parsed response object if no error has occured
        """
        users_resp = requests.get(f"{constants.BASE_URL}/subscriptions", headers=self._auth_headers)
        return api_responses.TerraApiResponse(users_resp, dtype="subscriptions")

    def list_providers(self) -> api_responses.TerraApiResponse:
        """
        Lists all providers on the API

        Returns:
            :obj:`models.api_responses.TerraApiResponse`: API response object containing ProvidersResponse parsed response object if no error has occured
        """
        providers_resp = requests.get(f"{constants.BASE_URL}/integrations", headers=self._auth_headers)
        return api_responses.TerraApiResponse(providers_resp, dtype="providers")

    def signing(self, body: str, header: str) -> bool:  # TODO - bad method name
        """
        Function to test if the body of an API response comes from terra using SHA256

        Args:
            body (:obj:`str`): The body from API response as a string
            header (:obj:`str`): The header from API response as a string

        Returns:
            :obj:`bool`: True if the API response comes from Terra
        """

        t, sig = (pair.split("=")[-1] for pair in header.split(","))

        computed_signature = hmac.new(
            bytes(self.secret, "utf-8"),
            msg=bytes(f"{t}.{body}", "utf-8"),
            digestmod=hashlib.sha256,
        ).hexdigest()

        if computed_signature != sig:
            return False
        # Signature was validated
        return True

<<<<<<< HEAD
    def flask_hooks(
        self, request: flask.Request
    ) -> typing.Optional[api_responses.TerraParsedApiResponse]:  # TODO - bad method name
=======
    def flask_hooks(self, request: flask.Request) -> typing.Optional[api_responses.TerraWebhookResponse]:

>>>>>>> 64af8b3a
        """
        Parses Terra webhooks from a flask request

        Args:
            request (:obj:`flask.request`): the flask request object

        Returns:
            :obj:`models.api_responses.TerraApiResponse`: API response object containing ProvidersResponse parsed
                response object if no error has occurred
        """

        if not self.signing(request.get_data().decode("utf-8"), request.headers["terra-signature"]):
            return None
        ff = api_responses.TerraWebhookResponse(request.get_json(), dtype="hook")

        return ff

<<<<<<< HEAD
    def hooks(
        self, payload: str, terra_signature_header: str
    ) -> typing.Optional[api_responses.TerraParsedApiResponse]:  # TODO - bad method name
=======
    def hooks(self, payload: str, terra_signature_header: str) -> typing.Optional[api_responses.TerraWebhookResponse]:

>>>>>>> 64af8b3a
        """
        Function to Parse web hooks from Terra

        Args:
            payload (:obj:`str`): The body from API response as a string
            terra_signature_header (:obj:`str`): The terra_signature header from API response as a string

        Returns:
            :obj:`models.api_responses.TerraApiResponse`: API response object containing ProvidersResponse parsed
                response object if no error has occurred
        """

        if not self.signing(payload, terra_signature_header):
            return None
        return api_responses.TerraWebhookResponse(json.loads(payload), dtype="hook")<|MERGE_RESOLUTION|>--- conflicted
+++ resolved
@@ -458,14 +458,9 @@
         # Signature was validated
         return True
 
-<<<<<<< HEAD
-    def flask_hooks(
-        self, request: flask.Request
-    ) -> typing.Optional[api_responses.TerraParsedApiResponse]:  # TODO - bad method name
-=======
+
     def flask_hooks(self, request: flask.Request) -> typing.Optional[api_responses.TerraWebhookResponse]:
 
->>>>>>> 64af8b3a
         """
         Parses Terra webhooks from a flask request
 
@@ -483,14 +478,9 @@
 
         return ff
 
-<<<<<<< HEAD
-    def hooks(
-        self, payload: str, terra_signature_header: str
-    ) -> typing.Optional[api_responses.TerraParsedApiResponse]:  # TODO - bad method name
-=======
+
     def hooks(self, payload: str, terra_signature_header: str) -> typing.Optional[api_responses.TerraWebhookResponse]:
 
->>>>>>> 64af8b3a
         """
         Function to Parse web hooks from Terra
 
