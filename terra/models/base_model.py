--- conflicted
+++ resolved
@@ -75,10 +75,8 @@
                 output[attr] = attr_val.to_dict()
         return output
 
-<<<<<<< HEAD
-    # TODO - we might be able to condense all the below methods into a single one considering
-    # TODO - they all do pretty much the same thing
-=======
+
+
     def filter_data(self: TerraDataModel, term: str) -> typing.Generator[datamodelT, None, None]:
         """
         Retruns a generator of all the data models that match the filter
@@ -124,7 +122,11 @@
                     # print(traceback.format_exc())
                     pass
 
->>>>>>> 64af8b3a
+
+
+    # TODO - we might be able to condense all the below methods into a single one considering
+    # TODO - they all do pretty much the same thing
+    
     @classmethod
     def from_dict(
         cls: typing.Type[datamodelT], model_dict: typing.Dict[str, typing.Any], safe: bool = False
